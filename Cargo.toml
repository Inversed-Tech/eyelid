[workspace]
members = [
    "eyelid-matcher",
    "eyelid-match-ops",
    "eyelid-test",
]
resolver = "2"

# Shared configuration
[workspace.package]
authors = ["Inversed Tech <https://inversed.tech/contact-us>"]
edition = "2021"
homepage = "https://inversed.tech/#our-portfolio"
license = "MIT OR Apache-2.0"
readme = "README.md"
publish = true
repository = "https://github.com/Inversed-Tech/eyelid"
version = "0.1.0"

[workspace.dependencies]
# Workspace Crates
# eyelid-matcher and other binary crates don't have any dependents
eyelid-match-ops = { version = "0.1.0", path = "eyelid-match-ops" }
eyelid-test = { version = "0.1.0", path = "eyelid-test" }

# Production
ark-ff = "0.4.2"
ark-poly = "0.4.2"
ark-std = "0.4.0"
num-bigint = "0.4.4"
<<<<<<< HEAD
num-traits = "0.2.19"
=======
>>>>>>> 4d5e59b9

bitvec = "1.0.1"
itertools = "0.10.5"

# Automatically deriving trivial impls
# Full list at <https://github.com/JelteF/derive_more/blob/v0.99.17/Cargo.toml#L42>
# When we upgrade to 1.0.0, it will be at <https://github.com/JelteF/derive_more/blob/master/Cargo.toml#L49>
derive_more = { version = "0.99.17", default-features = false, features = ["as_ref", "deref", "deref_mut", "into", "mul"] }

# Static constants
lazy_static = "1.4.0"

# Compile-time checks of production code
static_assertions = "1.1.0"

# Testing & Benchmarking
criterion = { version = "0.5.1", default-features = false, features = ["cargo_bench_support", "rayon"] }
rand = "0.8.5"
rand_distr = "0.4.3"

[patch.crates-io]
# We need the AddAssign fix in <https://github.com/arkworks-rs/algebra/pull/638>, which was merged just after 0.4.2
ark-poly = { git = "https://github.com/arkworks-rs/algebra", rev = "8233e9a3fc63370aef65ed24e0c7f6e07dac43e6" }
ark-ff = { git = "https://github.com/arkworks-rs/algebra", rev = "8233e9a3fc63370aef65ed24e0c7f6e07dac43e6" }
ark-ff-asm = { git = "https://github.com/arkworks-rs/algebra", rev = "8233e9a3fc63370aef65ed24e0c7f6e07dac43e6" }
ark-serialize = { git = "https://github.com/arkworks-rs/algebra", rev = "8233e9a3fc63370aef65ed24e0c7f6e07dac43e6" }
ark-serialize-derive = { git = "https://github.com/arkworks-rs/algebra", rev = "8233e9a3fc63370aef65ed24e0c7f6e07dac43e6" }

# Compilation settings for performance
[profile.release]
panic = "abort"
lto = true
strip = "debuginfo"
codegen-units = 1

[profile.bench]
panic = "abort"
lto = true
strip = "debuginfo"
codegen-units = 1

[workspace.lints.rust]
unsafe_code = "forbid"<|MERGE_RESOLUTION|>--- conflicted
+++ resolved
@@ -28,10 +28,7 @@
 ark-poly = "0.4.2"
 ark-std = "0.4.0"
 num-bigint = "0.4.4"
-<<<<<<< HEAD
 num-traits = "0.2.19"
-=======
->>>>>>> 4d5e59b9
 
 bitvec = "1.0.1"
 itertools = "0.10.5"
