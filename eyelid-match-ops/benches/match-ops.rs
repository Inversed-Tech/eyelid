--- conflicted
+++ resolved
@@ -24,13 +24,8 @@
         test::gen::{random_iris_code, random_iris_mask},
     },
     primitives::{
-<<<<<<< HEAD
         poly::{self, test::gen::rand_poly, Poly, PolyConf},
-        yashe::{self, Yashe},
-=======
-        poly::{self, test::gen::rand_poly, IrisBits, Poly, PolyConf, TestRes},
         yashe::{self, Ciphertext, Message, Yashe},
->>>>>>> ee58117b
     },
     IrisBits, TestRes,
 };
