//! Benchmarks for matching operations.
//!
//! To add a benchmark to the PR comparison, change the benchmark selection regex in
//! `ci-bench-changes.yml`(https://github.com/Inversed-Tech/eyelid/blob/3668934d68780513ea61ede8f4ccfb2d6a7eaedb/.github/workflows/ci-bench-changes.yml#L55).
//!
//! Benchmarks that take longer than a minute are disabled by default.
//! Use this command to run the benchmarks that are very slow:
//! ```sh
//! RUSTFLAGS="--cfg slow_benchmarks" cargo bench --features benchmark
//! ```

#![cfg(feature = "benchmark")]
// Allow missing docs in macro-produced code.
// TODO: move the macros to a separate module and allow missing docs only in that module.
#![allow(missing_docs)]

use std::time::Duration;

use criterion::{criterion_group, criterion_main, BenchmarkId, Criterion, SamplingMode::*};

use eyelid_match_ops::{
    plaintext::{
        self,
        test::gen::{random_iris_code, random_iris_mask},
    },
    primitives::{
        poly::{self, test::gen::rand_poly, IrisBits, Poly, PolyConf, TestRes},
<<<<<<< HEAD
        yashe::{self, Ciphertext, Message, Yashe, YasheParams},
=======
        yashe::{self, Yashe},
>>>>>>> 8ccfff1c
    },
};

// Configure Criterion:
// Define one group for each equivalent operation, so we can compare their times.
criterion_group! {
    name = bench_full_match;
    // This can be any expression that returns a `Criterion` object.
    config = Criterion::default().sample_size(50);
    // List full match implementations here.
    targets = bench_plaintext_full_match
}

criterion_group! {
    name = bench_cyclotomic_multiplication;
    // This can be any expression that returns a `Criterion` object.
    config = Criterion::default().sample_size(10);
    // List cyclotomic multiplication implementations here.
    targets = bench_naive_cyclotomic_mul, bench_rec_karatsuba_mul, bench_flat_karatsuba_mul
}

criterion_group! {
    name = bench_poly_split_karatsuba;
    // This can be any expression that returns a `Criterion` object.
    config = Criterion::default().sample_size(50);
    // List polynomial split implementations here.
    targets = bench_poly_split_half, bench_poly_split_2
}

criterion_group! {
    name = bench_polynomial_modulus;
    // This can be any expression that returns a `Criterion` object.
    config = Criterion::default();
    // List polynomial modulus implementations here.
    targets = bench_mod_poly_manual, bench_mod_poly_ark
}

criterion_group! {
    name = bench_inverse;
    // This can be any expression that returns a `Criterion` object.
    config = Criterion::default().sample_size(20);
    // List polynomial inverse implementations here.
    targets = bench_inv
}

criterion_group! {
    name = bench_key_generation;
    // This can be any expression that returns a `Criterion` object.
    config = Criterion::default().sample_size(10);
    // List key generation implementations here.
    targets = bench_keygen
}

criterion_group! {
    name = bench_encryption;
    // This can be any expression that returns a `Criterion` object.
    config = Criterion::default().sample_size(10);
    // List encryption implementations here.
    targets = bench_enc
}

criterion_group! {
    name = bench_decryption;
    // This can be any expression that returns a `Criterion` object.
    config = Criterion::default().sample_size(10);
    // List decryption implementations here.
    targets = bench_dec
}

// Iris-length polynomial benchmarks.
// These benchmarks provide an upper bound for the performance of iris operations.
// They also help us decide if we need smaller or larger polynomial sizes.
#[cfg(not(slow_benchmarks))]
criterion_group! {
    name = bench_cyclotomic_multiplication_iris;
    // This can be any expression that returns a `Criterion` object.
    config = Criterion::default().sample_size(10).measurement_time(Duration::from_secs(50));
    // List iris-length polynomial multiplication implementations here.
    targets = bench_rec_karatsuba_mul_iris, bench_flat_karatsuba_mul_iris
}

#[cfg(slow_benchmarks)]
criterion_group! {
    name = bench_cyclotomic_multiplication_iris;
    // This can be any expression that returns a `Criterion` object.
    config = Criterion::default().sample_size(10).measurement_time(Duration::from_secs(50));
    // List iris-length polynomial multiplication implementations here.
    targets = bench_naive_cyclotomic_mul_iris, bench_rec_karatsuba_mul_iris, bench_flat_karatsuba_mul_iris
}

#[cfg(slow_benchmarks)]
criterion_group! {
    name = bench_inverse_iris;
    // This can be any expression that returns a `Criterion` object.
    config = Criterion::default().sample_size(10).measurement_time(Duration::from_secs(120));
    // List iris-length polynomial inverse implementations here.
    targets = bench_inv_iris
}

#[cfg(slow_benchmarks)]
criterion_group! {
    name = bench_key_generation_iris;
    // This can be any expression that returns a `Criterion` object.
    config = Criterion::default().sample_size(10).measurement_time(Duration::from_secs(230));
    // List key generation implementations here.
    targets = bench_keygen_iris
}

// List groups here.
#[cfg(not(slow_benchmarks))]
criterion_main!(
    bench_full_match,
    bench_cyclotomic_multiplication,
    bench_poly_split_karatsuba,
    bench_polynomial_modulus,
    bench_inverse,
    bench_key_generation,
    bench_cyclotomic_multiplication_iris,
);

#[cfg(slow_benchmarks)]
criterion_main!(
    bench_full_match,
    bench_cyclotomic_multiplication,
    bench_poly_split_karatsuba,
    bench_polynomial_modulus,
    bench_inverse,
    bench_key_generation,
    bench_cyclotomic_multiplication_iris,
    bench_inverse_iris,
    bench_key_generation_iris
);

/// The name used for slow benchmark groups.
pub const SLOW_BENCH_NAME: &str = "Slow";

/// The name used for randomly generated bits.
pub const RANDOM_BITS_NAME: &str = "random";

/// The name used for small randomly distributions.
pub const SMALL_RANDOM_NAME: &str = "small rand";

/// Run [`plaintext::is_iris_match()`] as a Criterion benchmark with random data.
fn bench_plaintext_full_match(settings: &mut Criterion) {
    // Setup: generate different random iris codes and masks
    let eye_new = random_iris_code();
    let mask_new = random_iris_mask();
    let eye_store = random_iris_code();
    let mask_store = random_iris_mask();

    settings.bench_with_input(
        BenchmarkId::new("Plaintext full match", RANDOM_BITS_NAME),
        &(eye_new, mask_new, eye_store, mask_store),
        |benchmark, (eye_new, mask_new, eye_store, mask_store)| {
            benchmark.iter_with_large_drop(|| {
                // To avoid timing dropping the return value, this line must not end in ';'
                plaintext::is_iris_match(eye_new, mask_new, eye_store, mask_store)
            })
        },
    );
}

/// Run [`poly::naive_cyclotomic_mul()`] as a Criterion benchmark with random data.
pub fn bench_naive_cyclotomic_mul(settings: &mut Criterion) {
    // Setup: generate random cyclotomic polynomials
    let p1: Poly<TestRes> = rand_poly(TestRes::MAX_POLY_DEGREE);
    let p2: Poly<TestRes> = rand_poly(TestRes::MAX_POLY_DEGREE);

    settings.bench_with_input(
        BenchmarkId::new("Naive mul poly", RANDOM_BITS_NAME),
        &(p1, p2),
        |benchmark, (p1, p2)| {
            // To avoid timing dropping the return value, we require it to be returned from the closure.
            benchmark
                .iter_with_large_drop(|| -> Poly<TestRes> { poly::naive_cyclotomic_mul(p1, p2) })
        },
    );
}

/// Run [`poly::naive_cyclotomic_mul()`] as a Criterion benchmark with random data on the full number of iris bits.
#[cfg(slow_benchmarks)]
pub fn bench_naive_cyclotomic_mul_iris(settings: &mut Criterion) {
    // Tweak configuration for a long-running test
    let mut settings = settings.benchmark_group(SLOW_BENCH_NAME);
    // We can override the configuration on a per-group level
    settings.sampling_mode(Flat);

    // Setup: generate random cyclotomic polynomials
    let p1: Poly<IrisBits> = rand_poly(IrisBits::MAX_POLY_DEGREE);
    let p2: Poly<IrisBits> = rand_poly(IrisBits::MAX_POLY_DEGREE);

    settings.bench_with_input(
        BenchmarkId::new("Naive mul full poly", RANDOM_BITS_NAME),
        &(p1, p2),
        |benchmark, (p1, p2)| {
            // To avoid timing dropping the return value, we require it to be returned from the closure.
            benchmark
                .iter_with_large_drop(|| -> Poly<IrisBits> { poly::naive_cyclotomic_mul(p1, p2) })
        },
    );
}

/// Run [`poly::rec_karatsuba_mul()`] as a Criterion benchmark with random data.
pub fn bench_rec_karatsuba_mul(settings: &mut Criterion) {
    // Setup: generate random cyclotomic polynomials
    let p1: Poly<TestRes> = rand_poly(TestRes::MAX_POLY_DEGREE);
    let p2: Poly<TestRes> = rand_poly(TestRes::MAX_POLY_DEGREE);

    settings.bench_with_input(
        BenchmarkId::new("Rec karatsuba mul poly", RANDOM_BITS_NAME),
        &(p1, p2),
        |benchmark, (p1, p2)| {
            // To avoid timing dropping the return value, we require it to be returned from the closure.
            benchmark.iter_with_large_drop(|| -> Poly<TestRes> { poly::rec_karatsuba_mul(p1, p2) })
        },
    );
}

/// Run [`poly::rec_karatsuba_mul()`] as a Criterion benchmark with random data on the full number of iris bits.
pub fn bench_rec_karatsuba_mul_iris(settings: &mut Criterion) {
    // Tweak configuration for a long-running test
    let mut settings = settings.benchmark_group(SLOW_BENCH_NAME);
    // We can override the configuration on a per-group level
    settings.sampling_mode(Flat);

    // Setup: generate random cyclotomic polynomials
    let p1: Poly<IrisBits> = rand_poly(IrisBits::MAX_POLY_DEGREE);
    let p2: Poly<IrisBits> = rand_poly(IrisBits::MAX_POLY_DEGREE);

    settings.bench_with_input(
        BenchmarkId::new("Rec karatsuba mul full poly", RANDOM_BITS_NAME),
        &(p1, p2),
        |benchmark, (p1, p2)| {
            // To avoid timing dropping the return value, we require it to be returned from the closure.
            benchmark.iter_with_large_drop(|| -> Poly<IrisBits> { poly::rec_karatsuba_mul(p1, p2) })
        },
    );
}

/// Run [`poly::flat_karatsuba_mul()`] as a Criterion benchmark with random data.
pub fn bench_flat_karatsuba_mul(settings: &mut Criterion) {
    // Setup: generate random cyclotomic polynomials
    let p1: Poly<TestRes> = rand_poly(TestRes::MAX_POLY_DEGREE);
    let p2: Poly<TestRes> = rand_poly(TestRes::MAX_POLY_DEGREE);

    settings.bench_with_input(
        BenchmarkId::new("Flat karatsuba mul poly", RANDOM_BITS_NAME),
        &(p1, p2),
        |benchmark, (p1, p2)| {
            // To avoid timing dropping the return value, we require it to be returned from the closure.
            benchmark.iter_with_large_drop(|| -> Poly<TestRes> { poly::flat_karatsuba_mul(p1, p2) })
        },
    );
}

/// Run [`poly::flat_karatsuba_mul()`] as a Criterion benchmark with random data on the full number of iris bits.
pub fn bench_flat_karatsuba_mul_iris(settings: &mut Criterion) {
    // Tweak configuration for a long-running test
    let mut settings = settings.benchmark_group(SLOW_BENCH_NAME);
    // We can override the configuration on a per-group level
    settings.sampling_mode(Flat);

    // Setup: generate random cyclotomic polynomials
    let p1: Poly<IrisBits> = rand_poly(IrisBits::MAX_POLY_DEGREE);
    let p2: Poly<IrisBits> = rand_poly(IrisBits::MAX_POLY_DEGREE);

    settings.bench_with_input(
        BenchmarkId::new("Flat karatsuba mul full poly", RANDOM_BITS_NAME),
        &(p1, p2),
        |benchmark, (p1, p2)| {
            // To avoid timing dropping the return value, we require it to be returned from the closure.
            benchmark
                .iter_with_large_drop(|| -> Poly<IrisBits> { poly::flat_karatsuba_mul(p1, p2) })
        },
    );
}

/// Run [`poly::poly_split_half()`] as a Criterion benchmark with random data.
pub fn bench_poly_split_half(settings: &mut Criterion) {
    // Setup: generate random cyclotomic polynomials
    let p: Poly<TestRes> = rand_poly(TestRes::MAX_POLY_DEGREE);

    settings.bench_with_input(
        BenchmarkId::new("Split poly half", RANDOM_BITS_NAME),
        &(p),
        |benchmark, p| {
            // To avoid timing dropping the return value, we require it to be returned from the closure.
            benchmark.iter_with_large_drop(|| -> (Poly<TestRes>, Poly<TestRes>) {
                poly::poly_split_half(p, TestRes::MAX_POLY_DEGREE)
            })
        },
    );
}

/// Run [`poly::poly_split(_, 2)`] as a Criterion benchmark with random data.
pub fn bench_poly_split_2(settings: &mut Criterion) {
    // Setup: generate random cyclotomic polynomials
    let p: Poly<TestRes> = rand_poly(TestRes::MAX_POLY_DEGREE);

    settings.bench_with_input(
        BenchmarkId::new("Split poly 2", RANDOM_BITS_NAME),
        &(p),
        |benchmark, p| {
            // To avoid timing dropping the return value, we require it to be returned from the closure.
            benchmark.iter_with_large_drop(|| -> Vec<Poly<TestRes>> { poly::poly_split(p, 2) })
        },
    );
}

/// Run [`poly::mod_poly_manual_mut()`] as a Criterion benchmark with random data.
pub fn bench_mod_poly_manual(settings: &mut Criterion) {
    // Setup: generate a random cyclotomic polynomial the size of a typical multiplication.
    let dividend: Poly<TestRes> = rand_poly(TestRes::MAX_POLY_DEGREE * 2);

    settings.bench_with_input(
        BenchmarkId::new("Manual mod reduce poly", RANDOM_BITS_NAME),
        &dividend,
        |benchmark, dividend| {
            // To avoid timing dropping the return value, we require it to be returned from the closure.
            benchmark.iter_with_large_drop(|| -> Poly<TestRes> {
                // TODO: work out how to avoid timing this clone
                // (The production code already avoids cloning where possible.)
                let mut dividend = dividend.clone();

                poly::mod_poly_manual_mut(&mut dividend);

                dividend
            })
        },
    );
}

/// Run [`poly::mod_poly_ark_ref_slow()`] as a Criterion benchmark with random data.
pub fn bench_mod_poly_ark(settings: &mut Criterion) {
    // Setup: generate a random cyclotomic polynomial the size of a typical multiplication.
    let dividend: Poly<TestRes> = rand_poly(TestRes::MAX_POLY_DEGREE * 2);

    settings.bench_with_input(
        BenchmarkId::new("ark-ff mod reduce poly", RANDOM_BITS_NAME),
        &dividend,
        |benchmark, dividend| {
            // To avoid timing dropping the return value, we require it to be returned from the closure.
            benchmark
                .iter_with_large_drop(|| -> Poly<TestRes> { poly::mod_poly_ark_ref_slow(dividend) })
        },
    );
}

/// Run [`poly::inverse()`] as a Criterion benchmark with gaussian random data.
///
/// TODO: consider benchmarking the inverse of a uniform random polynomial as well
pub fn bench_inv(settings: &mut Criterion) {
    // Setup: generate random cyclotomic polynomials

    let mut rng = rand::thread_rng();

    let ctx: Yashe<TestRes> = Yashe::new();

    let p = ctx.sample_gaussian(params.delta, &mut rng);

    settings.bench_with_input(
        BenchmarkId::new("Inverse poly", SMALL_RANDOM_NAME),
        &(p),
        |benchmark, p| {
            // To avoid timing dropping the return value, we require it to be returned from the closure.
            benchmark
                .iter_with_large_drop(|| -> Result<Poly<TestRes>, &'static str> { p.inverse() })
        },
    );
}

/// Run [`poly::inverse()`] as a Criterion benchmark with gaussian random data on the full number of iris bits.
#[cfg(slow_benchmarks)]
pub fn bench_inv_iris(settings: &mut Criterion) {
    // Tweak configuration for a long-running test
    let mut settings = settings.benchmark_group(SLOW_BENCH_NAME);
    // We can override the configuration on a per-group level
    settings.sampling_mode(Flat);

    // Setup: generate random cyclotomic polynomials

    let mut rng = rand::thread_rng();

    let ctx: Yashe<IrisBits> = Yashe::new();

    let p = ctx.sample_gaussian(params.delta, &mut rng);

    settings.bench_with_input(
        BenchmarkId::new("Inverse full poly", SMALL_RANDOM_NAME),
        &(p),
        |benchmark, p| {
            // To avoid timing dropping the return value, we require it to be returned from the closure.
            benchmark
                .iter_with_large_drop(|| -> Result<Poly<IrisBits>, &'static str> { p.inverse() })
        },
    );
}

/// Run [`Yashe::keygen()`] as a Criterion benchmark with random data.
pub fn bench_keygen(settings: &mut Criterion) {
    // Setup parameters
    let ctx: Yashe<TestRes> = Yashe::new();

    settings.bench_with_input(
        BenchmarkId::new("YASHE keygen", SMALL_RANDOM_NAME),
        &ctx,
        |benchmark, ctx| {
            // To avoid timing dropping the return value, we require it to be returned from the closure.
            benchmark.iter_with_large_drop(
                || -> (yashe::PrivateKey<TestRes>, yashe::PublicKey<TestRes>) {
                    // The thread_rng() call is efficient, because it only clones a small amount of memory,
                    // which is dedicated to the current thread.
                    ctx.keygen(&mut rand::thread_rng())
                },
            )
        },
    );
}

/// Run [`Yashe::enc()`] as a Criterion benchmark with random data.
pub fn bench_enc(settings: &mut Criterion) {
    // Setup parameters
    let mut rng = rand::thread_rng();
    let params = YasheParams {
        t: 1024,
        delta: 3.2,
    };
    let ctx: Yashe<TestRes> = Yashe::new(params);
    let (_private_key, public_key) = ctx.keygen(&mut rng);
    let m = ctx.sample_message(&mut rng);

    settings.bench_with_input(
        BenchmarkId::new("YASHE enc", "standard parameters with degree N"),
        &ctx,
        |benchmark, ctx| {
            // To avoid timing dropping the return value, we require it to be returned from the closure.
            benchmark.iter_with_large_drop(|| -> Ciphertext<TestRes> {
                ctx.encrypt(m.clone(), public_key.clone(), &mut rng)
            })
        },
    );
}

/// Run [`Yashe::dec()`] as a Criterion benchmark with random data.
pub fn bench_dec(settings: &mut Criterion) {
    // Setup parameters
    let mut rng = rand::thread_rng();
    let params = YasheParams {
        t: 1024,
        delta: 3.2,
    };
    let ctx: Yashe<TestRes> = Yashe::new(params);
    let (private_key, public_key) = ctx.keygen(&mut rng);
    let m = ctx.sample_message(&mut rng);
    let c = ctx.encrypt(m, public_key, &mut rng);

    settings.bench_with_input(
        BenchmarkId::new("YASHE dec", "standard parameters with degree N"),
        &ctx,
        |benchmark, ctx| {
            // To avoid timing dropping the return value, we require it to be returned from the closure.
            benchmark.iter_with_large_drop(|| -> Message<TestRes> {
                ctx.decrypt(c.clone(), private_key.clone())
            })
        },
    );
}

/// Run [`Yashe::keygen()`] as a Criterion benchmark with random data on the full number of iris bits.
#[cfg(slow_benchmarks)]
pub fn bench_keygen_iris(settings: &mut Criterion) {
    // Tweak configuration for a long-running test
    let mut settings = settings.benchmark_group(SLOW_BENCH_NAME);
    // We can override the configuration on a per-group level
    settings.sampling_mode(Flat);

    // Setup parameters
<<<<<<< HEAD
    let params = YasheParams {
        t: 1024,
        err_delta: 3.2,
        err_delta: 1.0,
    };
    let ctx: Yashe<IrisBits> = Yashe::new(params);
=======
    let ctx: Yashe<IrisBits> = Yashe::new();
>>>>>>> 8ccfff1c

    settings.bench_with_input(
        BenchmarkId::new("YASHE full keygen", SMALL_RANDOM_NAME),
        &ctx,
        |benchmark, ctx| {
            // To avoid timing dropping the return value, we require it to be returned from the closure.
            benchmark.iter_with_large_drop(
                || -> (yashe::PrivateKey<IrisBits>, yashe::PublicKey<IrisBits>) {
                    ctx.keygen(&mut rand::thread_rng())
                },
            )
        },
    );
}<|MERGE_RESOLUTION|>--- conflicted
+++ resolved
@@ -25,11 +25,7 @@
     },
     primitives::{
         poly::{self, test::gen::rand_poly, IrisBits, Poly, PolyConf, TestRes},
-<<<<<<< HEAD
-        yashe::{self, Ciphertext, Message, Yashe, YasheParams},
-=======
-        yashe::{self, Yashe},
->>>>>>> 8ccfff1c
+        yashe::{self, Ciphertext, Message, Yashe},
     },
 };
 
@@ -507,16 +503,7 @@
     settings.sampling_mode(Flat);
 
     // Setup parameters
-<<<<<<< HEAD
-    let params = YasheParams {
-        t: 1024,
-        err_delta: 3.2,
-        err_delta: 1.0,
-    };
-    let ctx: Yashe<IrisBits> = Yashe::new(params);
-=======
     let ctx: Yashe<IrisBits> = Yashe::new();
->>>>>>> 8ccfff1c
 
     settings.bench_with_input(
         BenchmarkId::new("YASHE full keygen", SMALL_RANDOM_NAME),
