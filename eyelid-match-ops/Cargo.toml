--- conflicted
+++ resolved
@@ -28,10 +28,7 @@
 ark-ff.workspace = true
 ark-poly.workspace = true
 num-bigint.workspace = true
-<<<<<<< HEAD
 num-traits.workspace = true
-=======
->>>>>>> 4d5e59b9
 
 bitvec.workspace = true
 
