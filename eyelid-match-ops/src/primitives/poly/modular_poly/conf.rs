--- conflicted
+++ resolved
@@ -36,11 +36,7 @@
 }
 
 impl PolyConf for IrisBits {
-<<<<<<< HEAD
-    const MAX_POLY_DEGREE: usize = Self::BIT_LENGTH;
-=======
     const MAX_POLY_DEGREE: usize = crate::IRIS_BIT_LENGTH.next_power_of_two();
->>>>>>> ee58117b
 
     type Coeff = Fq79;
 
@@ -51,23 +47,13 @@
 // The polynomial must have enough coefficients to store the underlying iris data.
 const_assert!(IrisBits::MAX_POLY_DEGREE >= IrisBits::BIT_LENGTH);
 
+// TODO: try generic_singleton and see if it performs better:
+// <https://docs.rs/generic_singleton/0.5.0/generic_singleton/macro.get_or_init_thread_local.html>
 lazy_static! {
     /// The zero coefficient as a static constant value.
     static ref FQ79_ZERO: Fq79 = Fq79::zero();
 }
 
-// TODO: try generic_singleton and see if it performs better:
-// <https://docs.rs/generic_singleton/0.5.0/generic_singleton/macro.get_or_init_thread_local.html>
-
-<<<<<<< HEAD
-=======
-/// Full resolution polynomial parameters.
-///
-/// These are the parameters for full resolution, according to the Inversed Tech report.
-#[derive(Copy, Clone, Debug, Eq, PartialEq)]
-pub struct FullRes;
-
->>>>>>> ee58117b
 impl PolyConf for FullRes {
     const MAX_POLY_DEGREE: usize = 2048;
 
