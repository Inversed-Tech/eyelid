//! Tests for basic polynomial operations.

use ark_ff::{One, Zero};
use ark_poly::{univariate::DenseOrSparsePolynomial, Polynomial};

use crate::primitives::poly::{
    cyclotomic_mul, karatsuba_mul, test::gen::rand_poly, Coeff, Poly, MAX_POLY_DEGREE, POLY_MODULUS,
};

/// Test cyclotomic multiplication of a random polynomial by `X^{[MAX_POLY_DEGREE] - 1}`.
#[test]
fn test_cyclotomic_mul_rand() {
    let p1 = rand_poly(MAX_POLY_DEGREE - 1);

    #[allow(clippy::int_plus_one)]
    {
        assert!(p1.degree() <= MAX_POLY_DEGREE - 1);
    }

    // Xˆ{N-1}, multiplying by it will rotate by N-1 and negate (except the first).
    //
    // Since the degree is less than MAX_POLY_DEGREE, this is already reduced.
    // It is also in canonical form, because the leading coefficient is non-zero.
    let mut xnm1 = Poly::zero();
    xnm1[MAX_POLY_DEGREE - 1] = Coeff::one();

    assert_eq!(xnm1.degree(), MAX_POLY_DEGREE - 1);

    let res = cyclotomic_mul(&p1, &xnm1);
    assert!(res.degree() <= MAX_POLY_DEGREE);

    for i in 0..MAX_POLY_DEGREE - 1 {
        // Negative numbers are automatically converted to canonical
        // representation in the interval [0, MODULUS)
        assert_eq!(res[i], -p1[i + 1]);
    }
    assert_eq!(res[MAX_POLY_DEGREE - 1], p1[0]);

    // Zero leading coefficients aren't stored.
    // `degree()` panics if the leading coefficient is zero anyway.
    assert!(res.degree() < MAX_POLY_DEGREE);
}

/// Test cyclotomic multiplication that results in `X^[MAX_POLY_DEGREE]`.
#[test]
fn test_cyclotomic_mul_max_degree() {
    // X^MAX_POLY_DEGREE
    //
    // Since the degree is equal to MAX_POLY_DEGREE, this is not reduced.
    // But it is in canonical form, because the leading coefficient is non-zero.
    let mut x_max = Poly::zero();
    x_max[MAX_POLY_DEGREE] = Coeff::one();

    // Manually calculate the reduced representation of X^N as the constant `MODULUS - 1`.
    let x_max = DenseOrSparsePolynomial::from(x_max);
    let (q, x_max) = x_max
        .divide_with_q_and_r(&*POLY_MODULUS)
        .expect("is divisible by X^MAX_POLY_DEGREE");
    let q: Poly = q.into();
    let x_max: Poly = x_max.into();

    assert_eq!(q, Poly::from_coefficients_vec(vec![Coeff::one()]));
    assert_eq!(
        x_max,
        // TODO: should `MODULUS - 1` be a constant?
        Poly::from_coefficients_vec(vec![Coeff::zero() - Coeff::one()]),
    );

    for i in 0..=MAX_POLY_DEGREE {
        // This test is slow, so skip most values.
        if i % 101 != 0
            && ![
                0,
                1,
                MAX_POLY_DEGREE / 2 - 1,
                MAX_POLY_DEGREE / 2,
                MAX_POLY_DEGREE / 2 + 1,
                MAX_POLY_DEGREE - 1,
                MAX_POLY_DEGREE,
            ]
            .contains(&i)
        {
            continue;
        }

        // X^i * X^{MAX_POLY_DEGREE - i} = X^MAX_POLY_DEGREE

        // `p1` and `p2` are only reduced when i is `1..=(MAX_POLY_DEGREE-1)`.`
        // But they are always in canonical form, because the leading coefficient is non-zero.
        let mut p1 = Poly::zero();
        p1[i] = Coeff::one();

        let mut p2 = Poly::zero();
        p2[MAX_POLY_DEGREE - i] = Coeff::one();

        assert_eq!(p1.degree() + p2.degree(), MAX_POLY_DEGREE);

        let res = cyclotomic_mul(&p1, &p2);

        // Make sure it's X^N
        assert_eq!(res, x_max);
    }
}

<<<<<<< HEAD
/// Test recursive Karatsuba cyclotomic multiplication of a random polynomial by `X^{[MAX_POLY_DEGREE] - 1}`.
=======
/// Test karatsuba and cyclotomic multiplication of two random polynomials produce the same result.
>>>>>>> 9e14f8b8
#[test]
fn test_karatsuba_mul_rand() {
    let p1 = rand_poly(MAX_POLY_DEGREE - 1);
    let p2 = rand_poly(MAX_POLY_DEGREE - 1);

    #[allow(clippy::int_plus_one)]
    {
        assert!(p1.degree() <= MAX_POLY_DEGREE - 1);
        assert!(p2.degree() <= MAX_POLY_DEGREE - 1);
    }

    let expected = cyclotomic_mul(&p1, &p2);
    assert!(expected.degree() <= MAX_POLY_DEGREE);
    let res = karatsuba_mul(&p1, &p2);
    assert!(res.degree() <= MAX_POLY_DEGREE);

    assert_eq!(expected, res);
}

/// Test flat Karatsuba cyclotomic multiplication of a random polynomial by `X^{[MAX_POLY_DEGREE] - 1}`.
#[test]
fn test_flat_karatsuba_mul_rand() {
    let p1 = rand_poly(MAX_POLY_DEGREE - 1);
    let p2 = rand_poly(MAX_POLY_DEGREE - 1);

    #[allow(clippy::int_plus_one)]
    {
        assert!(p1.degree() <= MAX_POLY_DEGREE - 1);
        assert!(p2.degree() <= MAX_POLY_DEGREE - 1);
    }

    let expected = cyclotomic_mul(&p1, &p2);
    assert!(expected.degree() <= MAX_POLY_DEGREE);
    let res = flat_karatsuba_mul(&p1, &p2);
    assert!(res.degree() <= MAX_POLY_DEGREE);

    assert_eq!(expected, res);
}

/// Test flat Karatsuba cyclotomic multiplication of a random polynomial by `X^{[MAX_POLY_DEGREE] - 1}`.
#[test]
fn test_both_karatsuba() {
    let p1 = rand_poly(MAX_POLY_DEGREE - 1);
    let p2 = rand_poly(MAX_POLY_DEGREE - 1);

    #[allow(clippy::int_plus_one)]
    {
        assert!(p1.degree() <= MAX_POLY_DEGREE - 1);
        assert!(p2.degree() <= MAX_POLY_DEGREE - 1);
    }

    let expected = karatsuba_mul(&p1, &p2);
    assert!(expected.degree() <= MAX_POLY_DEGREE);
    let res = flat_karatsuba_mul(&p1, &p2);
    assert!(res.degree() <= MAX_POLY_DEGREE);

    assert_eq!(expected, res);
}<|MERGE_RESOLUTION|>--- conflicted
+++ resolved
@@ -102,11 +102,7 @@
     }
 }
 
-<<<<<<< HEAD
-/// Test recursive Karatsuba cyclotomic multiplication of a random polynomial by `X^{[MAX_POLY_DEGREE] - 1}`.
-=======
 /// Test karatsuba and cyclotomic multiplication of two random polynomials produce the same result.
->>>>>>> 9e14f8b8
 #[test]
 fn test_karatsuba_mul_rand() {
     let p1 = rand_poly(MAX_POLY_DEGREE - 1);
