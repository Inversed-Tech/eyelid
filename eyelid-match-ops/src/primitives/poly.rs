--- conflicted
+++ resolved
@@ -8,12 +8,9 @@
 use ark_ff::One;
 use ark_ff::Zero;
 use ark_poly::polynomial::Polynomial;
-<<<<<<< HEAD
 use ark_poly::univariate::DenseOrSparsePolynomial;
-=======
 use static_assertions::const_assert_eq;
 
->>>>>>> 9c62aeca
 pub use fq::{Coeff, MAX_POLY_DEGREE};
 pub use modular_poly::{
     modulus::{mod_poly, POLY_MODULUS},
@@ -331,8 +328,7 @@
 pub fn poly_split_half(a: &Poly, chunk: usize) -> (Poly, Poly) {
     let (quotient, remainder) = a.new_div_xn(chunk / 2);
 
-<<<<<<< HEAD
-    (al, ar)
+    (remainder, quotient)
 }
 
 /// Returns the inverse in the cyclotomic ring, if it exists.
@@ -417,7 +413,4 @@
         final_result[i] = final_result[i].mul(divisor_inv);
     }
     final_result
-=======
-    (remainder, quotient)
->>>>>>> 9c62aeca
 }