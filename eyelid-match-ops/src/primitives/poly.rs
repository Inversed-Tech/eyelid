--- conflicted
+++ resolved
@@ -2,26 +2,15 @@
 //!
 //! This module contains the base implementations of complex polynomial operations, such as multiplication and reduction.
 
-<<<<<<< HEAD
-use ark_ff::{One, Zero};
-use ark_poly::polynomial::{
-    univariate::{DenseOrSparsePolynomial, DensePolynomial},
-    Polynomial,
-};
-use lazy_static::lazy_static;
-use std::ops::Sub;
-
-pub mod fq79;
-pub mod fq8;
-
-#[cfg(any(test, feature = "benchmark"))]
-pub mod test;
-=======
 use std::ops::{Add, Sub};
->>>>>>> 71925ec8
-
+ use ark_ff::Field;
+
+use std::ops::Mul;
+use ark_ff::One;
 use ark_ff::Zero;
 use ark_poly::polynomial::Polynomial;
+use ark_poly::univariate::DenseOrSparsePolynomial;
+use ark_poly::univariate::DensePolynomial;
 
 pub use fq::{Coeff, MAX_POLY_DEGREE};
 pub use modular_poly::{
@@ -72,9 +61,7 @@
 /// The returned polynomial has maximum degree [`MAX_POLY_DEGREE`].
 pub fn cyclotomic_mul(a: &Poly, b: &Poly) -> Poly {
     // TODO: change these assertions to debug_assert!() to avoid panics in production code.
-    dbg!("bug after");
     assert!(a.degree() <= MAX_POLY_DEGREE);
-    dbg!("bug before");
     assert!(b.degree() <= MAX_POLY_DEGREE);
 
     let mut res: Poly = a.naive_mul(b).into();
@@ -171,57 +158,80 @@
     al.truncate_to_canonical_form();
     let ar = Poly::from_coefficients_vec(ar);
 
-<<<<<<< HEAD
-    remainder
+    (al, ar)
+}
+
+pub fn inverse(a: &Poly) -> Result<Poly, String> {
+    let mut mod_pol = Poly::zero();
+
+    mod_pol[MAX_POLY_DEGREE] = Coeff::one();
+    mod_pol[0] = Coeff::one();
+
+    let y = extended_gcd(&mod_pol, a);
+    let mul_both = a.clone().mul(y.clone());
+    if mul_both.is_one() {
+        Ok(y.into())
+    } else {
+        Err("No inverse in the ring.".to_owned())
+    }
 }
 
 /// Returns polynomials x, y, d such that a.x + a.y = d.
 /// When d=1 we have that x is the multiplicative inverse of a.
-pub fn extended_gcd(a: &Poly, b: Poly) -> (Poly, Poly, Poly) {
+pub fn extended_gcd(a: &Poly, b: &Poly) -> Poly {
     // Invariant a.xi + b.yi = ri
 
     // init with x0=1, y0=0, r0=a
-    let mut x_prev = one_poly(MAX_POLY_DEGREE);
-    let mut y_prev = zero_poly(MAX_POLY_DEGREE);
-    let ri_prev = a.clone();
+    let mut x_prev =  Poly::zero();
+    x_prev[0] = Coeff::one();
+    let mut y_prev = Poly::zero();
+    let mut ri_prev = a.clone();
     // next:     x1=0, y1=1, r1=b
-    // FIXME: we need a way to create the zero polynomial, whose degree is zero
-    // But right now if we use the zero_poly function, the program will panic when
-    // degree() is called inside cyclotomic_mul
-    // See Issue #13
-    let mut x_cur = zero_poly(0);
-    let mut y_cur = one_poly(0);
+    let mut x_cur = Poly::zero();
+    let mut y_cur = Poly::zero();
+    y_cur[0] = Coeff::one();
     let ri_cur = b.clone();
 
-    let mut dividend: DenseOrSparsePolynomial<'_, _> = ri_prev.clone().into();
-    let (mut ri_cur, mut q) = dividend
+    let ri_aux = ri_cur.clone();
+    let (mut q, mut ri_cur) = DenseOrSparsePolynomial::from(ri_prev.clone())
         .divide_with_q_and_r(&ri_cur.into())
-        .expect("POLY_MODULUS is not zero");
+        .expect("divisor is not zero");
+    ri_prev  = ri_aux;
     // xi+1 = xi-1 - q.xi
     let mut x_aux = x_cur.clone();
-    x_cur = x_prev.sub(&cyclotomic_mul(&q, &x_cur));
+    let mul_res_x = x_cur.mul(&q.clone().into());
+    x_cur = x_prev.sub(&mul_res_x);
     x_prev = x_aux;
     // yi+1 = yi-1 - q.yi
     let mut y_aux = y_cur.clone();
-    y_cur = y_prev.sub(&cyclotomic_mul(&q, &y_cur));
+    let mul_res_y = y_cur.mul(&q.into());
+    y_cur = y_prev.sub(&mul_res_y.into());
     y_prev = y_aux;
     // loop until ri_cur = 0
-    while !is_zero_poly(ri_cur.clone()) {
-        dividend = ri_prev.clone().into();
-        (ri_cur, q) = dividend
-            .divide_with_q_and_r(&*POLY_MODULUS)
-            .expect("POLY_MODULUS is not zero");
+    while !(ri_cur.is_zero()) {
+        let ri_aux = ri_cur.clone();
+        (q, ri_cur) = DenseOrSparsePolynomial::from(ri_prev.clone())
+            .divide_with_q_and_r(&ri_cur.into())
+            .expect("divisor is not zero");
+        ri_prev  = ri_aux.into();
         // xi+1 = xi-1 - q.xi
         x_aux = x_cur.clone();
-        x_cur = x_prev.sub(&cyclotomic_mul(&q, &x_cur));
+        let mul_res_x = q.naive_mul(&x_cur);
+        x_cur = x_prev.sub(&mul_res_x.into());
         x_prev = x_aux;
         // yi+1 = yi-1 - q.yi
         y_aux = y_cur.clone();
-        y_cur = y_prev.sub(&cyclotomic_mul(&q, &y_cur));
+        let mul_res_y = q.naive_mul(&y_cur);
+        y_cur = y_prev.sub(&mul_res_y.into());
         y_prev = y_aux;
     }
-    (x_cur, y_cur, ri_cur)
-=======
-    (al, ar)
->>>>>>> 71925ec8
+    // save ri_prev
+    let divisor = ri_prev.clone(); // TODO: check it is a constant
+    let divisor_inv = divisor[0].inverse();
+    // y_cur / ri_prev
+    let mut final_result = y_prev.clone();
+    for i in 0..y_prev.degree()+1 {
+        final_result[i] = final_result[i].mul(divisor_inv.unwrap());
+    }
+    final_result
 }