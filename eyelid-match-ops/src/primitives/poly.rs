--- conflicted
+++ resolved
@@ -56,25 +56,15 @@
 // TODO: move low-level multiplication code to `modular_poly::mul`
 
 /// Returns `a * b` followed by reduction mod `XˆN + 1`.
-<<<<<<< HEAD
 /// All polynomials have maximum degree `MAX_POLY_DEGREE`.
-pub fn cyclotomic_mul<const MAX_POLY_DEGREE: usize>(
+pub fn naive_cyclotomic_mul<const MAX_POLY_DEGREE: usize>(
     a: &Poly<MAX_POLY_DEGREE>,
     b: &Poly<MAX_POLY_DEGREE>,
 ) -> Poly<MAX_POLY_DEGREE> {
-    // TODO: change these assertions to debug_assert!() to avoid panics in production code.
-    assert!(a.degree() <= MAX_POLY_DEGREE);
-    assert!(b.degree() <= MAX_POLY_DEGREE);
-
-    let mut res: Poly<MAX_POLY_DEGREE> = a.naive_mul(b).into();
-=======
-/// The returned polynomial has a degree less than [`MAX_POLY_DEGREE`].
-pub fn naive_cyclotomic_mul(a: &Poly, b: &Poly) -> Poly {
     debug_assert!(a.degree() <= MAX_POLY_DEGREE);
     debug_assert!(b.degree() <= MAX_POLY_DEGREE);
 
-    let mut res: Poly = a.naive_mul(b);
->>>>>>> 3af9a81f
+    let mut res: Poly<MAX_POLY_DEGREE> = a.naive_mul(b);
 
     // debug_assert_eq!() always needs its arguments, even when the assertion itself is
     // conditionally compiled out using `if cfg!(debug_assertions)`.
@@ -99,14 +89,7 @@
 }
 
 /// Returns `a * b` followed by reduction mod `XˆN + 1` using recursive Karatsuba method.
-<<<<<<< HEAD
 /// All polynomials have maximum degree `MAX_POLY_DEGREE`.
-pub fn karatsuba_mul<const MAX_POLY_DEGREE: usize>(
-    a: &Poly<MAX_POLY_DEGREE>,
-    b: &Poly<MAX_POLY_DEGREE>,
-) -> Poly<MAX_POLY_DEGREE> {
-=======
-/// The returned polynomial has a degree less than [`MAX_POLY_DEGREE`].
 ///
 /// # Performance
 ///
@@ -117,7 +100,10 @@
 /// debug-assertions = true
 /// overflow-checks = true
 /// ```
-pub fn rec_karatsuba_mul(a: &Poly, b: &Poly) -> Poly {
+pub fn karatsuba_mul<const MAX_POLY_DEGREE: usize>(
+    a: &Poly<MAX_POLY_DEGREE>,
+    b: &Poly<MAX_POLY_DEGREE>,
+) -> Poly<MAX_POLY_DEGREE> {
     rec_karatsuba_mul_inner(a, b, MAX_POLY_DEGREE)
 }
 
@@ -133,7 +119,6 @@
     debug_assert_eq!(chunk.count_ones(), 1);
     const_assert_eq!(REC_KARATSUBA_MIN_DEGREE.count_ones(), 1);
 
->>>>>>> 3af9a81f
     let mut res;
 
     // if a or b has degree less than min, condition is true
@@ -320,17 +305,6 @@
     res
 }
 
-<<<<<<< HEAD
-/// Split the polynomial into left and right parts.
-/// All polynomials have maximum degree `MAX_POLY_DEGREE`. The modulus remains the same even after
-/// the split.
-pub fn poly_split<const MAX_POLY_DEGREE: usize>(
-    a: &Poly<MAX_POLY_DEGREE>,
-) -> (Poly<MAX_POLY_DEGREE>, Poly<MAX_POLY_DEGREE>) {
-    // TODO: review performance
-    let n = a.degree() + 1;
-    let halfn = n / 2;
-=======
 /// Split the polynomial into `MAX_POLY_DEGREE / k` parts, in order from the constant term to the degree.
 /// Any of the polnomials can be zero.
 pub fn poly_split(a: &Poly, k: usize) -> Vec<Poly> {
@@ -342,7 +316,6 @@
         .chunks(k)
         .map(Poly::from_coefficients_slice)
         .collect();
->>>>>>> 3af9a81f
 
     // Pad with zeroes if needed.
     res.resize(MAX_POLY_DEGREE / k, Poly::zero());
@@ -354,7 +327,12 @@
 /// Either polnomial can be zero.
 ///
 /// Returns `(low, high)`, where `low` contains the constant term.
-pub fn poly_split_half(a: &Poly, chunk: usize) -> (Poly, Poly) {
+///
+/// All polynomials have maximum degree `MAX_POLY_DEGREE`. The modulus remains the same even after
+/// the split.
+pub fn poly_split_half<const MAX_POLY_DEGREE: usize>(a: &Poly<MAX_POLY_DEGREE>, chunk: usize) -> (Poly<MAX_POLY_DEGREE>, Poly<MAX_POLY_DEGREE>) {
+    debug_assert!(chunk <= MAX_POLY_DEGREE);
+
     let (quotient, remainder) = a.new_div_xn(chunk / 2);
 
     (remainder, quotient)
