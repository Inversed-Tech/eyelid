--- conflicted
+++ resolved
@@ -13,13 +13,9 @@
 #[cfg(any(test, feature = "benchmark"))]
 pub mod test;
 
-<<<<<<< HEAD
-pub use fq8::{Coeff, MAX_POLY_DEGREE};
-=======
 pub use fq79::{Coeff, MAX_POLY_DEGREE};
 // Temporarily switch to this tiny field to make test errors easier to debug.
 //pub use fq8::{Coeff, MAX_POLY_DEGREE};
->>>>>>> 6b1c8814
 
 /// A modular polynomial with coefficients in [`Coeff`],
 /// and maximum degree [`MAX_POLY_DEGREE`].
